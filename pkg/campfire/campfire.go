/*
Copyright 2023 Avi Zimmerman <avi.zimmerman@gmail.com>

Licensed under the Apache License, Version 2.0 (the "License");
you may not use this file except in compliance with the License.
You may obtain a copy of the License at

    http://www.apache.org/licenses/LICENSE-2.0

Unless required by applicable law or agreed to in writing, software
distributed under the License is distributed on an "AS IS" BASIS,
WITHOUT WARRANTIES OR CONDITIONS OF ANY KIND, either express or implied.
See the License for the specific language governing permissions and
limitations under the License.
*/

// Package campfire implements the "camp fire" protocol.
package campfire

import (
	"io"
	"net"
)

// Protocol is the protocol name.
const Protocol = "/webmesh/campfire/1.0.0"

// CampfireChannel is a connection to one or more peers sharing the same pre-shared
// key.
type CampfireChannel interface {
	// Accept returns a connection to a peer.
	Accept() (io.ReadWriteCloser, error)
	// Close closes the camp fire.
	Close() error
	// Errors returns a channel of errors.
	Errors() <-chan error
	// Expired returns a channel that is closed when the camp fire expires.
	Expired() <-chan struct{}
<<<<<<< HEAD
}

// Options are options for creating or joining a new camp fire.
type Options struct {
	// PSK is the pre-shared key.
	PSK []byte
	// TURNServers is an optional list of turn servers to use.
	TURNServers []string
	// path to the PEM file for this client.
	PEMFile string
=======
	// Opened returns true if the camp fire is open.
	Opened() bool
>>>>>>> b64f3907
}

var (
	// ErrClosed is returned when the camp fire is closed.
	ErrClosed = net.ErrClosed
)<|MERGE_RESOLUTION|>--- conflicted
+++ resolved
@@ -36,7 +36,6 @@
 	Errors() <-chan error
 	// Expired returns a channel that is closed when the camp fire expires.
 	Expired() <-chan struct{}
-<<<<<<< HEAD
 }
 
 // Options are options for creating or joining a new camp fire.
@@ -47,10 +46,8 @@
 	TURNServers []string
 	// path to the PEM file for this client.
 	PEMFile string
-=======
 	// Opened returns true if the camp fire is open.
 	Opened() bool
->>>>>>> b64f3907
 }
 
 var (
